--- conflicted
+++ resolved
@@ -1,20 +1,10 @@
 # 📖 100 Go Mistakes and How to Avoid Them
 
-Source code of [100 Go Mistakes and How to Avoid Them](https://www.manning.com/books/100-go-mistakes-and-how-to-avoid-them), edited by Manning (Sept. 2022).
+Source code of [100 Go Mistakes and How to Avoid Them](https://www.manning.com/books/100-go-mistakes-and-how-to-avoid-them), edited by Manning (Oct. 2022).
 
 ![](cover.png)
 
-<<<<<<< HEAD
 ## Table of Contents
-=======
-## Author
-
-Teiva Harsanyi is a senior software engineer at Docker. He worked in various domains, including insurance, transportation, and safety-critical industries like air traffic management. He is passionate about Go and how to design and implement reliable applications.
-
-**Note:** If you're struggling to afford the book, please DM me [@teivah](https://twitter.com/teivah).
-
-## Quotes
->>>>>>> e1e950d9
 
 ### Chapter 1 - Introduction
 
@@ -200,7 +190,6 @@
 
 ### Chapter 6 - Functions and Methods
   
-<<<<<<< HEAD
 #### #42: Not knowing which type of receiver to use
 
 The decision whether to use a value or a pointer receiver should be made based on factors such as the type, whether it has to be mutated, whether it contains a field that can’t be copied, and how large the object is. When in doubt, use a pointer receiver.
@@ -221,7 +210,7 @@
 
 Designing functions to receive `io.Reader` types instead of filenames improves the reusability of a function and makes testing easier.
 
-#### #47: Ignoring how defer arguments and receivers are evaluated (argument evaluation, pointer, and value receivers)
+#### #47: Ignoring how `defer` arguments and receivers are evaluated (argument evaluation, pointer, and value receivers)
 
 Passing a pointer to a `defer` function and wrapping a call inside a closure are two possible solutions to overcome the immediate evaluation of arguments and receivers.
   
@@ -253,27 +242,9 @@
 
 Ignoring an error, whether during a function call or in a `defer` function, should be done explicitly using the blank identifier. Otherwise, future readers may be confused about whether it was intentional or a miss.
 
-#### #54: Not handling defer errors
+#### #54: Not handling `defer` errors
 
 In many cases, you shouldn’t ignore an error returned by a `defer` function. Either handle it directly or propagate it to the caller, depending on the context. If you want to ignore it, use the blank identifier.
-=======
-* 42 - Not knowing which type of receiver to use
-* 43 - Never using named result parameters
-* 44 - Unintended side effects with named result parameters
-* 45 - Returning a nil receiver
-* 46 - Using a filename as a function input
-* 47 - Ignoring how `defer` arguments and receivers are evaluated (argument evaluation, pointer, and value receivers)
-  
-### Chapter 7 - Error Management
-
-* 48 - Panicking
-* 49 - Ignoring when to wrap an error
-* 50 - Comparing an error type inaccurately
-* 51 - Comparing an error value inaccurately
-* 52 - Handling an error twice
-* 53 - Not handling an error
-* 54 - Not handling `defer` errors
->>>>>>> e1e950d9
 
 ### Chapter 8 - Concurrency: Foundations
   
@@ -552,34 +523,36 @@
 
 ![](inside-cover.jpg)
 
+## Author
+
+Teiva Harsanyi is a senior software engineer at Docker. He worked in various domains, including insurance, transportation, and safety-critical industries like air traffic management. He is passionate about Go and how to design and implement reliable applications.
+
+**Note:** If you're struggling to afford the book, please DM me [@teivah](https://twitter.com/teivah).
+
+## Quotes
+
+> "This should be the required reading for all Golang developers before they touch code in Production... It's the Golang equivalent of the legendary 'Effective Java' by Joshua Bloch."
+
+– Neeraj Shah
+
+> "This unique book teaches you good habits by helping you identify bad ones. Harsanyi's writing style is engaging, the examples relevant, and his insights useful. I thought it was a great read, and I think you will too."
+
+– Thad Meyer
+
+> "Learning from mistakes is proven as one of the best ways to learn a subject. This book helps you do just that by demonstrating the most common mistakes people make coming to Go, why most people make them and the proper way to solve the problems."
+
+– Ryan Huber
+
+> "This book explains many subtleties of the Go programming language that may cause errors and provides the reader with advice on how to deal with these situations. The precise explanations and real world examples make it a great addition for those learning Go programming language or looking to advance their mastery of the language."
+
+– Borko Djurkovic
+
+> "Not having this will be the 101st mistake a Go programmer could make."
+
+– Anupam Sengupta
+
 ## Resources
 
-<<<<<<< HEAD
-**Note:** If you're struggling to afford the book, please DM me [@teivah](https://twitter.com/teivah).
-
-## Quotes
-
-> "This should be the required reading for all Golang developers before they touch code in Production... It's the Golang equivalent of the legendary 'Effective Java' by Joshua Bloch."
-
-– Neeraj Shah
-
-> "This unique book teaches you good habits by helping you identify bad ones. Harsanyi's writing style is engaging, the examples relevant, and his insights useful. I thought it was a great read, and I think you will too."
-
-– Thad Meyer
-
-> "Learning from mistakes is proven as one of the best ways to learn a subject. This book helps you do just that by demonstrating the most common mistakes people make coming to Go, why most people make them and the proper way to solve the problems."
-
-– Ryan Huber
-
-> "This book explains many subtleties of the Go programming language that may cause errors and provides the reader with advice on how to deal with these situations. The precise explanations and real world examples make it a great addition for those learning Go programming language or looking to advance their mastery of the language."
-
-– Borko Djurkovic
-
-> "Not having this will be the 101st mistake a Go programmer could make."
-
-– Anupam Sengupta
-=======
 * How to make mistakes in Go (Go Time - episode #190)
-  * [Episode](https://changelog.com/gotime/190)
-  * [Spotify](https://open.spotify.com/episode/0K1DImrxHCy6E7zVY4AxMZ?si=akroInsPQ1mM5B5V2tHLUw&dl_branch=1)
->>>>>>> e1e950d9
+    * [Episode](https://changelog.com/gotime/190)
+    * [Spotify](https://open.spotify.com/episode/0K1DImrxHCy6E7zVY4AxMZ?si=akroInsPQ1mM5B5V2tHLUw&dl_branch=1)