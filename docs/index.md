# Common Go Mistakes

This page is a summary of all the mistakes in the 100 Go Mistakes book. Meanwhile, it's also a page open to the community. If you believe that a mistake should be added, please create a [community mistake issue](https://github.com/teivah/100-go-mistakes/issues/new?assignees=&labels=community+mistake&template=community_mistake.md&title=).

If you want to engage with the community (asking questions, discussing options, etc.), feel free to use the [Discussions](https://github.com/teivah/100-go-mistakes/discussions) space on the GitHub repo.

???+ warning

    You're currently viewing a new version that I'm enriching with significantly more content. Yet, this version is still under development; please be gentle if you find an issue, and feel free to create a PR.

![](img/inside-cover.png)

## Code and Project Organization

### Unintended variable shadowing (#1)

???+ info "TL;DR"

    Avoiding shadowed variables can help prevent mistakes like referencing the wrong variable or confusing readers.

Variable shadowing occurs when a variable name is redeclared in an inner block, but this practice is prone to mistakes. Imposing a rule to forbid shadowed variables depends on personal taste. For example, sometimes it can be convenient to reuse an existing variable name like `err` for errors. Yet, in general, we should remain cautious because we now know that we can face a scenario where the code compiles, but the variable that receives the value is not the one expected.

[Source code :simple-github:](https://github.com/teivah/100-go-mistakes/tree/master/src/02-code-project-organization/1-variable-shadowing/main.go)

### Unnecessary nested code (#2)

???+ info "TL;DR"

    Avoiding nested levels and keeping the happy path aligned on the left makes building a mental code model easier.

In general, the more nested levels a function requires, the more complex it is to read and understand. Let’s see some different applications of this rule to optimize our code for readability:

* When an `if` block returns, we should omit the `else` block in all cases. For example, we shouldn’t write:

```go
if foo() {
    // ...
    return true
} else {
    // ...
}
```

Instead, we omit the `else` block like this:

```go
if foo() {
    // ...
    return true
}
// ...
```

* We can also follow this logic with a non-happy path:

```go
if s != "" {
    // ...
} else {
    return errors.New("empty string")
}
```

  Here, an empty `s` represents the non-happy path. Hence, we should flip the
  condition like so:

```go
if s == "" {
    return errors.New("empty string")
}
// ...
```

Writing readable code is an important challenge for every developer. Striving to reduce the number of nested blocks, aligning the happy path on the left, and returning as early as possible are concrete means to improve our code’s readability.

 [Source code :simple-github:](https://github.com/teivah/100-go-mistakes/tree/master/src/02-code-project-organization/2-nested-code/main.go)

### Misusing init functions (#3)

???+ info "TL;DR"

    When initializing variables, remember that init functions have limited error handling and make state handling and testing more complex. In most cases, initializations should be handled as specific functions.

An init function is a function used to initialize the state of an application. It takes no arguments and returns no result (a `func()` function). When a package is initialized, all the constant and variable declarations in the package are evaluated. Then, the init functions are executed.

Init functions can lead to some issues:

* They can limit error management.
* They can complicate how to implement tests (for example, an external dependency must be set up, which may not be necessary for the scope of unit tests).
* If the initialization requires us to set a state, that has to be done through global variables.

We should be cautious with init functions. They can be helpful in some situations, however, such as defining static configuration. Otherwise, and in most cases, we should handle initializations through ad hoc functions.

 [Source code :simple-github:](https://github.com/teivah/100-go-mistakes/tree/master/src/02-code-project-organization/3-init-functions/)

### Overusing getters and setters (#4)

???+ info "TL;DR"

    Forcing the use of getters and setters isn’t idiomatic in Go. Being pragmatic and finding the right balance between efficiency and blindly following certain idioms should be the way to go.

Data encapsulation refers to hiding the values or state of an object. Getters and setters are means to enable encapsulation by providing exported methods on top of unexported object fields.

In Go, there is no automatic support for getters and setters as we see in some languages. It is also considered neither mandatory nor idiomatic to use getters and setters to access struct fields. We shouldn’t overwhelm our code with getters and setters on structs if they don’t bring any value. We should be pragmatic and strive to find the right balance between efficiency and following idioms that are sometimes considered indisputable in other programming paradigms.

Remember that Go is a unique language designed for many characteristics, including simplicity. However, if we find a need for getters and setters or, as mentioned, foresee a future need while guaranteeing forward compatibility, there’s nothing wrong with using them.

### Interface pollution (#5)

???+ info "TL;DR"

    Abstractions should be discovered, not created. To prevent unnecessary complexity, create an interface when you need it and not when you foresee needing it, or if you can at least prove the abstraction to be a valid one.

An interface provides a way to specify the behavior of an object. We use interfaces to create common abstractions that multiple objects can implement. What makes Go interfaces so different is that they are satisfied implicitly. There is no explicit keyword like `implements` to mark that an object `X` implements interface `Y`.

In general, we can define three main use cases where interfaces are generally considered as bringing value: factoring out a common behavior, creating some decoupling, and restricting a type to a certain behavior. Yet, this list isn't exhaustive and will also depend on the context we face.

In many occasions, interfaces are made to create abstractions. And the main caveat when programming meets abstractions is remembering that abstractions should be discovered, not created. What does this mean? It means we shouldn’t start creating abstractions in our code if there is no immediate reason to do so. We shouldn’t design with interfaces but wait for a concrete need. Said differently, we should create an interface when we need it, not when we foresee that we could need it.
What’s the main problem if we overuse interfaces? The answer is that they make the code flow more complex. Adding a useless level of indirection doesn’t bring any value; it creates a worthless abstraction making the code more difficult to read, understand, and reason about. If we don’t have a strong reason for adding an interface and it’s unclear how an interface makes a code better, we should challenge this interface’s purpose. Why not call the implementation directly?

We should be cautious when creating abstractions in our code (abstractions should be discovered, not created). It’s common for us, software developers, to overengineer our code by trying to guess what the perfect level of abstraction is, based on what we think we might need later. This process should be avoided because, in most cases, it pollutes our code with unnecessary abstractions, making it more complex to read.

!!! quote "Rob Pike"

    Don’t design with interfaces, discover them.

Let’s not try to solve a problem abstractly but solve what has to be solved now. Last, but not least, if it’s unclear how an interface makes the code better, we should probably consider removing it to make our code simpler.

 [Source code :simple-github:](https://github.com/teivah/100-go-mistakes/tree/master/src/02-code-project-organization/5-interface-pollution/)

### Interface on the producer side (#6)

???+ info "TL;DR"

    Keeping interfaces on the client side avoids unnecessary abstractions.

Interfaces are satisfied implicitly in Go, which tends to be a gamechanger compared to languages with an explicit implementation. In most cases, the approach to follow is similar to what we described in the previous section: _abstractions should be discovered, not created_. This means that it’s not up to the producer to force a given abstraction for all the clients. Instead, it’s up to the client to decide whether it needs some form of abstraction and then determine the best abstraction level for its needs.

An interface should live on the consumer side in most cases. However, in particular contexts (for example, when we know—not foresee—that an abstraction will be helpful for consumers), we may want to have it on the producer side. If we do, we should strive to keep it as minimal as possible, increasing its reusability potential and making it more easily composable.

 [Source code :simple-github:](https://github.com/teivah/100-go-mistakes/tree/master/src/02-code-project-organization/6-interface-producer/)

### Returning interfaces (#7)

???+ info "TL;DR"

    To prevent being restricted in terms of flexibility, a function shouldn’t return interfaces but concrete implementations in most cases. Conversely, a function should accept interfaces whenever possible.

In most cases, we shouldn’t return interfaces but concrete implementations. Otherwise, it can make our design more complex due to package dependencies and can restrict flexibility because all the clients would have to rely on the same abstraction. Again, the conclusion is similar to the previous sections: if we know (not foresee) that an abstraction will be helpful for clients, we can consider returning an interface. Otherwise, we shouldn’t force abstractions; they should be discovered by clients. If a client needs to abstract an implementation for whatever reason, it can still do that on the client’s side.

### `any` says nothing (#8)

???+ info "TL;DR"

    Only use `any` if you need to accept or return any possible type, such as `json.Marshal`. Otherwise, `any` doesn’t provide meaningful information and can lead to compile-time issues by allowing a caller to call methods with any data type.

The `any` type can be helpful if there is a genuine need for accepting or returning any possible type (for instance, when it comes to marshaling or formatting). In general, we should avoid overgeneralizing the code we write at all costs. Perhaps a little bit of duplicated code might occasionally be better if it improves other aspects such as code expressiveness.

 [Source code :simple-github:](https://github.com/teivah/100-go-mistakes/tree/master/src/02-code-project-organization/8-any/main.go)

### Being confused about when to use generics (#9)

???+ info "TL;DR"

    Relying on generics and type parameters can prevent writing boilerplate code to factor out elements or behaviors. However, do not use type parameters prematurely, but only when you see a concrete need for them. Otherwise, they introduce unnecessary abstractions and complexity.

Read the full section [here](9-generics.md).

 [Source code :simple-github:](https://github.com/teivah/100-go-mistakes/tree/master/src/02-code-project-organization/9-generics/main.go)

### Not being aware of the possible problems with type embedding (#10)

???+ info "TL;DR"

    Using type embedding can also help avoid boilerplate code; however, ensure that doing so doesn’t lead to visibility issues where some fields should have remained hidden.

When creating a struct, Go offers the option to embed types. But this can sometimes lead to unexpected behaviors if we don’t understand all the implications of type embedding. Throughout this section, we look at how to embed types, what these bring, and the possible issues.

In Go, a struct field is called embedded if it’s declared without a name. For example,

```go
type Foo struct {
    Bar // Embedded field
}

type Bar struct {
    Baz int
}
```

In the `Foo` struct, the `Bar` type is declared without an associated name; hence, it’s an embedded field.

We use embedding to promote the fields and methods of an embedded type. Because Bar contains a Baz field, this field is
promoted to `Foo`. Therefore, Baz becomes available from Foo.

What can we say about type embedding? First, let’s note that it’s rarely a necessity, and it means that whatever the use case, we can probably solve it as well without type embedding. Type embedding is mainly used for convenience: in most cases, to promote behaviors.

If we decide to use type embedding, we need to keep two main constraints in mind:

* It shouldn’t be used solely as some syntactic sugar to simplify accessing a field (such as `Foo.Baz()` instead of `Foo.Bar.Baz()`). If this is the only rationale, let’s not embed the inner type and use a field instead.
* It shouldn’t promote data (fields) or a behavior (methods) we want to hide from the outside: for example, if it allows clients to access a locking behavior that should remain private to the struct.

Using type embedding consciously by keeping these constraints in mind can help avoid boilerplate code with additional forwarding methods. However, let’s make sure we don’t do it solely for cosmetics and not promote elements that should remain hidden.

 [Source code :simple-github:](https://github.com/teivah/100-go-mistakes/tree/master/src/02-code-project-organization/10-type-embedding/main.go)

### Not using the functional options pattern (#11)

???+ info "TL;DR"

    To handle options conveniently and in an API-friendly manner, use the functional options pattern.

Although there are different implementations with minor variations, the main idea is as follows:

* An unexported struct holds the configuration: options.
* Each option is a function that returns the same type: `type Option func(options *options)` error. For example, `WithPort` accepts an `int` argument that represents the port and returns an `Option` type that represents how to update the `options` struct.

![](img/options.png)

```go
type options struct {
  port *int
}

type Option func(options *options) error

func WithPort(port int) Option {
  return func(options *options) error {
    if port < 0 {
    return errors.New("port should be positive")
  }
  options.port = &port
  return nil
  }
}

func NewServer(addr string, opts ...Option) ( *http.Server, error) { <1>
  var options options <2>
  for _, opt := range opts { <3>
    err := opt(&options) <4>
    if err != nil {
      return nil, err
    }
  }

  // At this stage, the options struct is built and contains the config
  // Therefore, we can implement our logic related to port configuration
  var port int
  if options.port == nil {
    port = defaultHTTPPort
  } else {
      if *options.port == 0 {
      port = randomPort()
    } else {
      port = *options.port
    }
  }

  // ...
}
```

The functional options pattern provides a handy and API-friendly way to handle options. Although the builder pattern can be a valid option, it has some minor downsides (having to pass a config struct that can be empty or a less handy way to handle error management) that tend to make the functional options pattern the idiomatic way to deal with these kind of problems in Go.

 [Source code :simple-github:](https://github.com/teivah/100-go-mistakes/tree/master/src/02-code-project-organization/11-functional-options/)

### Project misorganization (project structure and package organization) (#12)

???+ info "TL;DR"

    Following a layout such as [project-layout](https://github.com/golang-standards/project-layout) can be a good way to start structuring Go projects, especially if you are looking for existing conventions to standardize a new project.

Regarding the overall organization, there are different schools of thought. For example, should we organize our application by context or by layer? It depends on our preferences. We may favor grouping code per context (such as the customer context, the contract context, etc.), or we may favor following hexagonal architecture principles and group per technical layer. If the decision we make fits our use case, it cannot be a wrong decision, as long as we remain consistent with it.

Regarding packages, there are multiple best practices that we should follow. First, we should avoid premature packaging because it might cause us to overcomplicate a project. Sometimes, it’s better to use a simple organization and have our project evolve when we understand what it contains rather than forcing ourselves to make the perfect structure up front.
Granularity is another essential thing to consider. We should avoid having dozens of nano packages containing only one or two files. If we do, it’s because we have probably missed some logical connections across these packages, making our project harder for readers to understand. Conversely, we should also avoid huge packages that dilute the meaning of a package name.

Package naming should also be considered with care. As we all know (as developers), naming is hard. To help clients understand a Go project, we should name our packages after what they provide, not what they contain. Also, naming should be meaningful. Therefore, a package name should be short, concise, expressive, and, by convention, a single lowercase word.

Regarding what to export, the rule is pretty straightforward. We should minimize what should be exported as much as possible to reduce the coupling between packages and keep unnecessary exported elements hidden. If we are unsure whether to export an element or not, we should default to not exporting it. Later, if we discover that we need to export it, we can adjust our code. Let’s also keep in mind some exceptions, such as making fields exported so that a struct can be unmarshaled with encoding/json.

Organizing a project isn’t straightforward, but following these rules should help make it easier to maintain. However, remember that consistency is also vital to ease maintainability. Therefore, let’s make sure that we keep things as consistent as possible within a codebase.

### Creating utility packages (#13)

???+ info "TL;DR"

    Naming is a critical piece of application design. Creating packages such as `common`, `util`, and `shared` doesn’t bring much value for the reader. Refactor such packages into meaningful and specific package names.

Also, bear in mind that naming a package after what it provides and not what it contains can be an efficient way to increase its expressiveness.

 [Source code :simple-github:](https://github.com/teivah/100-go-mistakes/tree/master/src/02-code-project-organization/13-utility-packages/stringset.go)

### Ignoring package name collisions (#14)

???+ info "TL;DR"

    To avoid naming collisions between variables and packages, leading to confusion or perhaps even bugs, use unique names for each one. If this isn’t feasible, use an import alias to change the qualifier to differentiate the package name from the variable name, or think of a better name.

Package collisions occur when a variable name collides with an existing package name, preventing the package from being reused. We should prevent variable name collisions to avoid ambiguity. If we face a collision, we should either find another meaningful name or use an import alias.

### Missing code documentation (#15)

???+ info "TL;DR"

    To help clients and maintainers understand your code’s purpose, document exported elements.

Documentation is an important aspect of coding. It simplifies how clients can consume an API but can also help in maintaining a project. In Go, we should follow some rules to make our code idiomatic:

First, every exported element must be documented. Whether it is a structure, an interface, a function, or something else, if it’s exported, it must be documented. The convention is to add comments, starting with the name of the exported element.

As a convention, each comment should be a complete sentence that ends with punctuation. Also bear in mind that when we document a function (or a method), we should highlight what the function intends to do, not how it does it; this belongs to the core of a function and comments, not documentation. Furthermore, the documentation should ideally provide enough information that the consumer does not have to look at our code to understand how to use an exported element.

When it comes to documenting a variable or a constant, we might be interested in conveying two aspects: its purpose and its content. The former should live as code documentation to be useful for external clients. The latter, though, shouldn’t necessarily be public.

To help clients and maintainers understand a package’s scope, we should also document each package. The convention is to start the comment with `// Package` followed by the package name. The first line of a package comment should be concise. That’s because it will appear in the package. Then, we can provide all the information we need in the following lines.

Documenting our code shouldn’t be a constraint. We should take the opportunity to make sure it helps clients and maintainers to understand the purpose of our code.

### Not using linters (#16)

???+ info "TL;DR"

    To improve code quality and consistency, use linters and formatters.

A linter is an automatic tool to analyze code and catch errors. The scope of this section isn’t to give an exhaustive list of the existing linters; otherwise, it will become deprecated pretty quickly. But we should understand and remember why linters are essential for most Go projects.

However, if you’re not a regular user of linters, here is a list that you may want to use daily:

* [https://golang.org/cmd/vet](https://golang.org/cmd/vet)—A standard Go analyzer
* [https://github.com/kisielk/errcheck](https://github.com/kisielk/errcheck)—An error checker
* [https://github.com/fzipp/gocyclo](https://github.com/fzipp/gocyclo)—A cyclomatic complexity analyzer
* [https://github.com/jgautheron/goconst](https://github.com/jgautheron/goconst)—A repeated string constants analyzer
*
Besides linters, we should also use code formatters to fix code style. Here is a list of some code formatters for you to try:
* [https://golang.org/cmd/gofmt](https://golang.org/cmd/gofmt)—A standard Go code formatter
* [https://godoc.org/golang.org/x/tools/cmd/goimports](https://godoc.org/golang.org/x/tools/cmd/goimports)—A standard Go imports formatter
*
Meanwhile, we should also look at golangci-lint ([https://github.com/golangci/golangci-lint](https://github.com/golangci/golangci-lint)). It’s a linting tool that provides a facade on top of many useful linters and formatters. Also, it allows running the linters in parallel to improve analysis speed, which is quite handy.

Linters and formatters are a powerful way to improve the quality and consistency of our codebase. Let’s take the time to understand which one we should use and make sure we automate their execution (such as a CI or Git precommit hook).

## Data Types

### Creating confusion with octal literals (#17)

???+ info "TL;DR"

    When reading existing code, bear in mind that integer literals starting with `0` are octal numbers. Also, to improve readability, make octal integers explicit by prefixing them with `0o`.

Octal numbers start with a 0 (e.g., `010` is equal to 8 in base 10). To improve readability and avoid potential mistakes for future code readers, we should make octal numbers explicit using the `0o` prefix (e.g., `0o10`).

We should also note the other integer literal representations:

* _Binary_—Uses a `0b` or `0B` prefix (for example, `0b100` is equal to 4 in base 10)
* _Hexadecimal_—Uses an `0x` or `0X` prefix (for example, `0xF` is equal to 15 in base 10)
* _Imaginary_—Uses an `i` suffix (for example, `3i`)

We can also use an underscore character (_) as a separator for readability. For example, we can write 1 billion this way: `1_000_000_000`. We can also use the underscore character with other representations (for example, `0b00_00_01`).

 [Source code :simple-github:](https://github.com/teivah/100-go-mistakes/tree/master/src/03-data-types/17-octal-literals/main.go)

### Neglecting integer overflows (#18)

???+ info "TL;DR"

    Because integer overflows and underflows are handled silently in Go, you can implement your own functions to catch them.

In Go, an integer overflow that can be detected at compile time generates a compilation error. For example,

```go
var counter int32 = math.MaxInt32 + 1
```

```shell
constant 2147483648 overflows int32
```

However, at run time, an integer overflow or underflow is silent; this does not lead to an application panic. It is essential to keep this behavior in mind, because it can lead to sneaky bugs (for example, an integer increment or addition of positive integers that leads to a negative result).

 [Source code :simple-github:](https://github.com/teivah/100-go-mistakes/tree/master/src/03-data-types/18-integer-overflows)

### Not understanding floating-points (#19)

???+ info "TL;DR"

    Making floating-point comparisons within a given delta can ensure that your code is portable. When performing addition or subtraction, group the operations with a similar order of magnitude to favor accuracy. Also, perform multiplication and division before addition and subtraction.

In Go, there are two floating-point types (if we omit imaginary numbers): float32 and float64. The concept of a floating point was invented to solve the major problem with integers: their inability to represent fractional values. To avoid bad surprises, we need to know that floating-point arithmetic is an approximation of real arithmetic.

For that, we’ll look at a multiplication example:

```go
var n float32 = 1.0001
fmt.Println(n * n)
```

We may expect this code to print the result of 1.0001 * 1.0001 = 1.00020001, right? However, running it on most x86 processors prints 1.0002, instead.

Because Go’s `float32` and `float64` types are approximations, we have to bear a few rules in mind:

* When comparing two floating-point numbers, check that their difference is within an acceptable range.
* When performing additions or subtractions, group operations with a similar order of magnitude for better accuracy.
* To favor accuracy, if a sequence of operations requires addition, subtraction, multiplication, or division, perform the multiplication and division operations first.

 [Source code :simple-github:](https://github.com/teivah/100-go-mistakes/tree/master/src/03-data-types/19-floating-points/main.go)

### Not understanding slice length and capacity (#20)

???+ info "TL;DR"

    Understanding the difference between slice length and capacity should be part of a Go developer’s core knowledge. The slice length is the number of available elements in the slice, whereas the slice capacity is the number of elements in the backing array.

Read the full section [here](20-slice.md).

 [Source code :simple-github:](https://github.com/teivah/100-go-mistakes/tree/master/src/03-data-types/20-slice-length-cap/main.go)

### Inefficient slice initialization (#21)

???+ info "TL;DR"

    When creating a slice, initialize it with a given length or capacity if its length is already known. This reduces the number of allocations and improves performance.

While initializing a slice using `make`, we can provide a length and an optional capacity. Forgetting to pass an appropriate value for both of these parameters when it makes sense is a widespread mistake. Indeed, it can lead to multiple copies and additional effort for the GC to clean the temporary backing arrays. Performance-wise, there’s no good reason not to give the Go runtime a helping hand.

Our options are to allocate a slice with either a given capacity or a given length. Of these two solutions, we have seen that the second tends to be slightly faster. But using a given capacity and append can be easier to implement and read in some contexts.

 [Source code :simple-github:](https://github.com/teivah/100-go-mistakes/tree/master/src/03-data-types/21-slice-init/main.go)

### Being confused about nil vs. empty slice (#22)

???+ info "TL;DR"

    To prevent common confusions such as when using the `encoding/json` or the `reflect` package, you need to understand the difference between nil and empty slices. Both are zero-length, zero-capacity slices, but only a nil slice doesn’t require allocation.

In Go, there is a distinction between nil and empty slices. A nil slice is equals to `nil`, whereas an empty slice has a length of zero. A nil slice is empty, but an empty slice isn’t necessarily `nil`. Meanwhile, a nil slice doesn’t require any allocation. We have seen throughout this section how to initialize a slice depending on the context by using

* `var s []string` if we aren’t sure about the final length and the slice can be empty
* `[]string(nil)` as syntactic sugar to create a nil and empty slice
* `make([]string, length)` if the future length is known

The last option, `[]string{}`, should be avoided if we initialize the slice without elements. Finally, let’s check whether the libraries we use make the distinctions between nil and empty slices to prevent unexpected behaviors.

 [Source code :simple-github:](https://github.com/teivah/100-go-mistakes/tree/master/src/03-data-types/22-nil-empty-slice/)

### Not properly checking if a slice is empty (#23)

???+ info "TL;DR"

    To check if a slice doesn’t contain any element, check its length. This check works regardless of whether the slice is `nil` or empty. The same goes for maps. To design unambiguous APIs, you shouldn’t distinguish between nil and empty slices.

To determine whether a slice has elements, we can either do it by checking if the slice is nil or if its length is equal to 0. Checking the length is the best option to follow as it will cover both if the slice is empty or is the slice is nil.

Meanwhile, when designing interfaces, we should avoid distinguishing nil and empty slices, which leads to subtle programming errors. When returning slices, it should make neither a semantic nor a technical difference if we return a nil or empty slice. Both should mean the same thing for the callers. This principle is the same with maps. To check if a map is empty, check its length, not whether it’s nil.

 [Source code :simple-github:](https://github.com/teivah/100-go-mistakes/tree/master/src/03-data-types/23-checking-slice-empty/main.go)

### Not making slice copies correctly (#24)

???+ info "TL;DR"

    To copy one slice to another using the `copy` built-in function, remember that the number of copied elements corresponds to the minimum between the two slice’s lengths.

Copying elements from one slice to another is a reasonably frequent operation. When using copy, we must recall that the number of elements copied to the destination corresponds to the minimum between the two slices’ lengths. Also bear in mind that other alternatives exist to copy a slice, so we shouldn’t be surprised if we find them in a codebase.

 [Source code :simple-github:](https://github.com/teivah/100-go-mistakes/tree/master/src/03-data-types/24-slice-copy/main.go)

### Unexpected side effects using slice append (#25)

???+ info "TL;DR"

    Using copy or the full slice expression is a way to prevent `append` from creating conflicts if two different functions use slices backed by the same array. However, only a slice copy prevents memory leaks if you want to shrink a large slice.

When using slicing, we must remember that we can face a situation leading to unintended side effects. If the resulting slice has a length smaller than its capacity, append can mutate the original slice. If we want to restrict the range of possible side effects, we can use either a slice copy or the full slice expression, which prevents us from doing a copy.

???+ note

    `s[low:high:max]` (full slice expression): This statement creates a slice similar to the one created with `s[low:high]`, except that the resulting slice’s capacity is equal to `max - low`.

 [Source code :simple-github:](https://github.com/teivah/100-go-mistakes/tree/master/src/03-data-types/25-slice-append/main.go)

### Slices and memory leaks (#26)

???+ info "TL;DR"

    Working with a slice of pointers or structs with pointer fields, you can avoid memory leaks by marking as nil the elements excluded by a slicing operation.

#### Leaking capacity

Remember that slicing a large slice or array can lead to potential high memory consumption. The remaining space won’t be reclaimed by the GC, and we can keep a large backing array despite using only a few elements. Using a slice copy is the solution to prevent such a case.

 [Source code :simple-github:](https://github.com/teivah/100-go-mistakes/tree/master/src/03-data-types/26-slice-memory-leak/capacity-leak)

#### Slice and pointers

When we use the slicing operation with pointers or structs with pointer fields, we need to know that the GC won’t reclaim these elements. In that case, the two options are to either perform a copy or explicitly mark the remaining elements or their fields to `nil`.

 [Source code :simple-github:](https://github.com/teivah/100-go-mistakes/tree/master/src/03-data-types/26-slice-memory-leak/slice-pointers)

### Inefficient map initialization (#27)

???+ info "TL;DR"

    When creating a map, initialize it with a given length if its length is already known. This reduces the number of allocations and improves performance.

A map provides an unordered collection of key-value pairs in which all the keys are distinct. In Go, a map is based on the hash table data structure. Internally, a hash table is an array of buckets, and each bucket is a pointer to an array of key-value pairs.

If we know up front the number of elements a map will contain, we should create it by providing an initial size. Doing this avoids potential map growth, which is quite heavy computation-wise because it requires reallocating enough space and rebalancing all the elements.

 [Source code :simple-github:](https://github.com/teivah/100-go-mistakes/tree/master/src/03-data-types/27-map-init/main_test.go)

### Maps and memory leaks (#28)

???+ info "TL;DR"

    A map can always grow in memory, but it never shrinks. Hence, if it leads to some memory issues, you can try different options, such as forcing Go to recreate the map or using pointers.

Read the full section [here](28-maps-memory-leaks.md).

 [Source code :simple-github:](https://github.com/teivah/100-go-mistakes/tree/master/src/03-data-types/28-map-memory-leak/main.go)

### Comparing values incorrectly (#29)

???+ info "TL;DR"

    To compare types in Go, you can use the == and != operators if two types are comparable: Booleans, numerals, strings, pointers, channels, and structs are composed entirely of comparable types. Otherwise, you can either use `reflect.DeepEqual` and pay the price of reflection or use custom implementations and libraries.

It’s essential to understand how to use `==` and `!=` to make comparisons effectively. We can use these operators on operands that are comparable:

* _Booleans_—Compare whether two Booleans are equal.
* _Numerics (int, float, and complex types)_—Compare whether two numerics are equal.
* _Strings_—Compare whether two strings are equal.
* _Channels_—Compare whether two channels were created by the same call to make or if both are nil.
* _Interfaces_—Compare whether two interfaces have identical dynamic types and equal dynamic values or if both are nil.
* _Pointers_—Compare whether two pointers point to the same value in memory or if both are nil.
* _Structs and arrays)—Compare whether they are composed of similar types.

???+ note

    We can also use the `?`, `>=`, `<`, and `>` operators with numeric types to compare values and with strings to compare their lexical order.

If operands are not comparable (e.g., slices and maps), we have to use other options such as reflection. Reflection is a form of metaprogramming, and it refers to the ability of an application to introspect and modify its structure and behavior. For example, in Go, we can use `reflect.DeepEqual`. This function reports whether two elements are deeply equal by recursively traversing two values. The elements it accepts are basic types plus arrays, structs, slices, maps, pointers, interfaces, and functions. Yet, the main catch is the performance penalty.

If performance is crucial at run time, implementing our custom method might be the best solution.
One additional note: we must remember that the standard library has some existing comparison methods. For example, we can use the optimized `bytes.Compare` function to compare two slices of bytes. Before implementing a custom method, we need to make sure we don’t reinvent the wheel.


 [Source code :simple-github:](https://github.com/teivah/100-go-mistakes/tree/master/src/03-data-types/29-comparing-values/main.go)

## Control Structures

### Ignoring that elements are copied in `range` loops (#30)

???+ info "TL;DR"

    The value element in a `range` loop is a copy. Therefore, to mutate a struct, for example, access it via its index or via a classic `for` loop (unless the element or the field you want to modify is a pointer).

A range loop allows iterating over different data structures:

* String
* Array
* Pointer to an array
* Slice
* Map
* Receiving channel

Compared to a classic for `loop`, a `range` loop is a convenient way to iterate over all the elements of one of these data structures, thanks to its concise syntax.

Yet, we should remember that the value element in a range loop is a copy. Therefore, if the value is a struct we need to mutate, we will only update the copy, not the element itself, unless the value or field we modify is a pointer. The favored options are to access the element via the index using a range loop or a classic for loop.

 [Source code :simple-github:](https://github.com/teivah/100-go-mistakes/tree/master/src/04-control-structures/30-range-loop-element-copied/)

### Ignoring how arguments are evaluated in `range` loops (channels and arrays) (#31)

???+ info "TL;DR"

    Understanding that the expression passed to the `range` operator is evaluated only once before the beginning of the loop can help you avoid common mistakes such as inefficient assignment in channel or slice iteration.

The range loop evaluates the provided expression only once, before the beginning of the loop, by doing a copy (regardless of the type). We should remember this behavior to avoid common mistakes that might, for example, lead us to access the wrong element. For example:

```go
a := [3]int{0, 1, 2}
for i, v := range a {
    a[2] = 10
    if i == 2 {
        fmt.Println(v)
    }
}
```

This code updates the last index to 10. However, if we run this code, it does not print 10; it prints 2.

 [Source code :simple-github:](https://github.com/teivah/100-go-mistakes/tree/master/src/04-control-structures/31-range-loop-arg-evaluation/)

### Ignoring the impacts of using pointer elements in `range` loops (#32)

???+ info "TL;DR"

    Using a local variable or accessing an element using an index, you can prevent mistakes while copying pointers inside a loop.

When iterating over a data structure using a `range` loop, we must recall that all the values are assigned to a unique variable with a single unique address. Therefore, if we store a pointer referencing this variable during each iteration, we will end up in a situation where we store the same pointer referencing the same element: the latest one. We can overcome this issue by forcing the creation of a local variable in the loop’s scope or creating a pointer referencing a slice element via its index. Both solutions are fine.

 [Source code :simple-github:](https://github.com/teivah/100-go-mistakes/tree/master/src/04-control-structures/32-range-loop-pointers/)

### Making wrong assumptions during map iterations (ordering and map insert during iteration) (#33)

???+ info "TL;DR"

    To ensure predictable outputs when using maps, remember that a map data structure:

* Doesn’t order the data by keys
* Doesn’t preserve the insertion order
* Doesn’t have a deterministic iteration order
* Doesn’t guarantee that an element added during an iteration will be produced during this iteration

<!-- TODO -->

 [Source code :simple-github:](https://github.com/teivah/100-go-mistakes/tree/master/src/04-control-structures/33-map-iteration/main.go)

### Ignoring how the `break` statement works (#34)

???+ info "TL;DR"

    Using `break` or `continue` with a label enforces breaking a specific statement. This can be helpful with `switch` or `select` statements inside loops.

A break statement is commonly used to terminate the execution of a loop. When loops are used in conjunction with switch or select, developers frequently make the mistake of breaking the wrong statement. For example:

```go
for i := 0; i < 5; i++ {
    fmt.Printf("%d ", i)

    switch i {
    default:
    case 2:
        break
    }
}
```

The break statement doesn’t terminate the `for` loop: it terminates the `switch` statement, instead. Hence, instead of iterating from 0 to 2, this code iterates from 0 to 4: `0 1 2 3 4`.

One essential rule to keep in mind is that a `break` statement terminates the execution of the innermost `for`, `switch`, or `select` statement. In the previous example, it terminates the `switch` statement.

To break the loop instead of the `switch` statement, the most idiomatic way is to use a label:

```go
loop:
    for i := 0; i < 5; i++ {
        fmt.Printf("%d ", i)

        switch i {
        default:
        case 2:
            break loop
        }
    }
```

Here, we associate the `loop` label with the `for` loop. Then, because we provide the `loop` label to the `break` statement, it breaks the loop, not the switch. Therefore, this new version will print `0 1 2`, as we expected.

 [Source code :simple-github:](https://github.com/teivah/100-go-mistakes/tree/master/src/04-control-structures/34-break/main.go)

### Using `defer` inside a loop (#35)

???+ info "TL;DR"

    Extracting loop logic inside a function leads to executing a `defer` statement at the end of each iteration.

The `defer` statement delays a call’s execution until the surrounding function returns. It’s mainly used to reduce boilerplate code. For example, if a resource has to be closed eventually, we can use `defer` to avoid repeating the closure calls before every single `return`.

One common mistake with `defer` is to forget that it schedules a function call when the _surrounding_ function returns. For example:

```go
func readFiles(ch <-chan string) error {
    for path := range ch {
        file, err := os.Open(path)
        if err != nil {
            return err
        }

        defer file.Close()

        // Do something with file
    }
    return nil
}
```

The `defer` calls are executed not during each loop iteration but when the `readFiles` function returns. If `readFiles` doesn’t return, the file descriptors will be kept open forever, causing leaks.

One common option to fix this problem is to create a surrounding function after `defer`, called during each iteration:

```go
func readFiles(ch <-chan string) error {
    for path := range ch {
        if err := readFile(path); err != nil {
            return err
        }
    }
    return nil
}

func readFile(path string) error {
    file, err := os.Open(path)
    if err != nil {
        return err
    }

    defer file.Close()

    // Do something with file
    return nil
}
```

Another solution is to make the `readFile` function a closure but intrinsically, this remains the same solution: adding another surrounding function to execute the `defer` calls during each iteration.

 [Source code :simple-github:](https://github.com/teivah/100-go-mistakes/tree/master/src/04-control-structures/35-defer-loop/main.go)

## Strings

### Not understanding the concept of rune (#36)

???+ info "TL;DR"

    Understanding that a rune corresponds to the concept of a Unicode code point and that it can be composed of multiple bytes should be part of the Go developer’s core knowledge to work accurately with strings.

As runes are everywhere in Go, it's important to understand the following:

* A charset is a set of characters, whereas an encoding describes how to translate a charset into binary.
* In Go, a string references an immutable slice of arbitrary bytes.
* Go source code is encoded using UTF-8. Hence, all string literals are UTF-8 strings. But because a string can contain arbitrary bytes, if it’s obtained from somewhere else (not the source code), it isn’t guaranteed to be based on the UTF-8 encoding.
* A `rune` corresponds to the concept of a Unicode code point, meaning an item represented by a single value.
* Using UTF-8, a Unicode code point can be encoded into 1 to 4 bytes.
* Using `len()` on a string in Go returns the number of bytes, not the number of runes.

 [Source code :simple-github:](https://github.com/teivah/100-go-mistakes/tree/master/src/05-strings/36-rune/main.go)

### Inaccurate string iteration (#37)

???+ info "TL;DR"

    Iterating on a string with the `range` operator iterates on the runes with the index corresponding to the starting index of the rune’s byte sequence. To access a specific rune index (such as the third rune), convert the string into a `[]rune`.

Iterating on a string is a common operation for developers. Perhaps we want to perform an operation for each rune in the string or implement a custom function to search for a specific substring. In both cases, we have to iterate on the different runes of a string. But it’s easy to get confused about how iteration works.

For example, consider the following example:

```go
s := "hêllo"
for i := range s {
    fmt.Printf("position %d: %c\n", i, s[i])
}
fmt.Printf("len=%d\n", len(s))
```

```
position 0: h
position 1: Ã
position 3: l
position 4: l
position 5: o
len=6
```

Let's highlight three points that might be confusing:

* The second rune is Ã in the output instead of ê.
* We jumped from position 1 to position 3: what is at position 2?
* len returns a count of 6, whereas s contains only 5 runes.

Let’s start with the last observation. We already mentioned that len returns the number of bytes in a string, not the number of runes. Because we assigned a string literal to `s`, `s` is a UTF-8 string. Meanwhile, the special character "ê" isn’t encoded in a single byte; it requires 2 bytes. Therefore, calling `len(s)` returns 6.

Meanwhile, in the previous example, we have to understand that we don't iterate over each rune; instead, we iterate over each starting index of a rune:

![](img/rune.png)

Printing `s[i]` doesn’t print the ith rune; it prints the UTF-8 representation of the byte at index `i`. Hence, we printed "hÃllo" instead of "hêllo".

If we want to print all the different runes, we can either use the value element of the `range` operator:

```go
s := "hêllo"
for i, r := range s {
    fmt.Printf("position %d: %c\n", i, r)
}
```

Or, we can convert the string into a slice of runes and iterate over it:

```go
s := "hêllo"
runes := []rune(s)
for i, r := range runes {
    fmt.Printf("position %d: %c\n", i, r)
}
```

Note that this solution introduces a run-time overhead compared to the previous one. Indeed, converting a string into a slice of runes requires allocating an additional slice and converting the bytes into runes: an O(n) time complexity with n the number of bytes in the string. Therefore, if we want to iterate over all the runes, we should use the first solution.

However, if we want to access the ith rune of a string with the first option, we don’t have access to the rune index; rather, we know the starting index of a rune in the byte sequence.

```go
s := "hêllo"
r := []rune(s)[4]
fmt.Printf("%c\n", r) // o
```

 [Source code :simple-github:](https://github.com/teivah/100-go-mistakes/tree/master/src/05-strings/37-string-iteration/main.go)

### Misusing trim functions (#38)

???+ info "TL;DR"

    `strings.TrimRight`/`strings.TrimLeft` removes all the trailing/leading runes contained in a given set, whereas `strings.TrimSuffix`/`strings.TrimPrefix` returns a string without a provided suffix/prefix.

For example:

```go
fmt.Println(strings.TrimRight("123oxo", "xo"))
```

The example prints 123:

![](img/trim.png)

Conversely, `strings.TrimLeft` removes all the leading runes contained in a set.

On the other side, `strings.TrimSuffix` / `strings.TrimPrefix` returns a string without the provided trailing suffix / prefix.

 [Source code :simple-github:](https://github.com/teivah/100-go-mistakes/tree/master/src/05-strings/38-trim/main.go)

### Under-optimized strings concatenation (#39)

???+ info "TL;DR"

    Concatenating a list of strings should be done with `strings.Builder` to prevent allocating a new string during each iteration.

Let’s consider a `concat` function that concatenates all the string elements of a slice using the `+=` operator:

```go
func concat(values []string) string {
    s := ""
    for _, value := range values {
        s += value
    }
    return s
}
```

During each iteration, the `+=` operator concatenates `s` with the value string. At first sight, this function may not look wrong. But with this implementation, we forget one of the core characteristics of a string: its immutability. Therefore, each iteration doesn’t update `s`; it reallocates a new string in memory, which significantly impacts the performance of this function.

Fortunately, there is a solution to deal with this problem, using `strings.Builder`:

```go
func concat(values []string) string {
    sb := strings.Builder{}
    for _, value := range values {
        _, _ = sb.WriteString(value)
    }
    return sb.String()
}
```

During each iteration, we constructed the resulting string by calling the `WriteString` method that appends the content of value to its internal buffer, hence minimizing memory copying.

???+ note

    `WriteString` returns an error as the second output, but we purposely ignore it. Indeed, this method will never return a non-nil error. So what’s the purpose of this method returning an error as part of its signature? `strings.Builder` implements the `io.StringWriter` interface, which contains a single method: `WriteString(s string) (n int, err error)`. Hence, to comply with this interface, `WriteString` must return an error.

Internally, `strings.Builder` holds a byte slice. Each call to `WriteString` results in a call to append on this slice. There are two impacts. First, this struct shouldn’t be used concurrently, as the calls to `append` would lead to race conditions. The second impact is something that we saw in [mistake #21, "Inefficient slice initialization"](#inefficient-slice-initialization-21): if the future length of a slice is already known, we should preallocate it. For that purpose, `strings.Builder` exposes a method `Grow(n int)` to guarantee space for another `n` bytes:

```go
func concat(values []string) string {
    total := 0
    for i := 0; i < len(values); i++ {
        total += len(values[i])
    }

    sb := strings.Builder{}
    sb.Grow(total) (2)
    for _, value := range values {
        _, _ = sb.WriteString(value)
    }
    return sb.String()
}
```

Let’s run a benchmark to compare the three versions (v1 using `+=`; v2 using `strings.Builder{}` without preallocation; and v3 using `strings.Builder{}` with preallocation). The input slice contains 1,000 strings, and each string contains 1,000 bytes:

```
BenchmarkConcatV1-4             16      72291485 ns/op
BenchmarkConcatV2-4           1188        878962 ns/op
BenchmarkConcatV3-4           5922        190340 ns/op
```

As we can see, the latest version is by far the most efficient: 99% faster than v1 and 78% faster than v2.

`strings.Builder` is the recommended solution to concatenate a list of strings. Usually, this solution should be used within a loop. Indeed, if we just have to concatenate a few strings (such as a name and a surname), using `strings.Builder` is not recommended as doing so will make the code a bit less readable than using the `+=` operator or `fmt.Sprintf`.

 [Source code :simple-github:](https://github.com/teivah/100-go-mistakes/tree/master/src/05-strings/39-string-concat/)

### Useless string conversions (#40)

???+ info "TL;DR"

    Remembering that the `bytes` package offers the same operations as the `strings` package can help avoid extra byte/string conversions.

When choosing to work with a string or a `[]byte`, most programmers tend to favor strings for convenience. But most I/O is actually done with `[]byte`. For example, `io.Reader`, `io.Writer`, and `io.ReadAll` work with `[]byte`, not strings.

When we’re wondering whether we should work with strings or `[]byte`, let’s recall that working with `[]byte` isn’t necessarily less convenient. Indeed, all the exported functions of the strings package also have alternatives in the `bytes` package: `Split`, `Count`, `Contains`, `Index`, and so on. Hence, whether we’re doing I/O or not, we should first check whether we could implement a whole workflow using bytes instead of strings and avoid the price of additional conversions.

 [Source code :simple-github:](https://github.com/teivah/100-go-mistakes/tree/master/src/05-strings/40-string-conversion/main.go)

### Substring and memory leaks (#41)

???+ info "TL;DR"

    Using copies instead of substrings can prevent memory leaks, as the string returned by a substring operation will be backed by the same byte array.

In mistake [#26, “Slices and memory leaks,”](#slice-and-memory-leaks--26-) we saw how slicing a slice or array may lead to memory leak situations. This principle also applies to string and substring operations.

We need to keep two things in mind while using the substring operation in Go. First, the interval provided is based on the number of bytes, not the number of runes. Second, a substring operation may lead to a memory leak as the resulting substring will share the same backing array as the initial string. The solutions to prevent this case from happening are to perform a string copy manually or to use `strings.Clone` from Go 1.18.

 [Source code :simple-github:](https://github.com/teivah/100-go-mistakes/tree/master/src/05-strings/41-substring-memory-leak/main.go)

## Functions and Methods

### Not knowing which type of receiver to use (#42)

???+ info "TL;DR"

    The decision whether to use a value or a pointer receiver should be made based on factors such as the type, whether it has to be mutated, whether it contains a field that can’t be copied, and how large the object is. When in doubt, use a pointer receiver.

Choosing between value and pointer receivers isn’t always straightforward. Let’s discuss some of the conditions to help us choose.

A receiver _must_ be a pointer

* If the method needs to mutate the receiver. This rule is also valid if the receiver is a slice and a method needs to append elements:

  ```go
  type slice []int

  func (s *slice) add(element int) {
            *s = append(*s, element)
  }
  ```

* If the method receiver contains a field that cannot be copied: for example, a type part of the sync package (see [#74, “Copying a sync type”](#copying-a-sync-type--74-)).

A receiver _should_ be a pointer

* If the receiver is a large object. Using a pointer can make the call more efficient, as doing so prevents making an extensive copy. When in doubt about how large is large, benchmarking can be the solution; it’s pretty much impossible to state a specific size, because it depends on many factors.

A receiver _must_ be a value

* If we have to enforce a receiver’s immutability.
* If the receiver is a map, function, or channel. Otherwise, a compilation error
  occurs.

A receiver _should_ be a value

* If the receiver is a slice that doesn’t have to be mutated.
* If the receiver is a small array or struct that is naturally a value type without mutable fields, such as `time.Time`.
* If the receiver is a basic type such as `int`, `float64`, or `string`.

Of course, it’s impossible to be exhaustive, as there will always be edge cases, but this section’s goal was to provide guidance to cover most cases. By default, we can choose to go with a value receiver unless there’s a good reason not to do so. In doubt, we should use a pointer receiver.

 [Source code :simple-github:](https://github.com/teivah/100-go-mistakes/tree/master/src/06-functions-methods/42-receiver/)

### Never using named result parameters (#43)

???+ info "TL;DR"

    Using named result parameters can be an efficient way to improve the readability of a function/method, especially if multiple result parameters have the same type. In some cases, this approach can also be convenient because named result parameters are initialized to their zero value. But be cautious about potential side effects.

When we return parameters in a function or a method, we can attach names to these parameters and use them as regular variables. When a result parameter is named, it’s initialized to its zero value when the function/method begins. With named result parameters, we can also call a naked return statement (without arguments). In that case, the current values of the result parameters are used as the returned values.

Here’s an example that uses a named result parameter `b`:

```go
func f(a int) (b int) {
    b = a
    return
}
```

In this example, we attach a name to the result parameter: `b`. When we call return without arguments, it returns the current value of `b`.

In some cases, named result parameters can also increase readability: for example, if two parameters have the same type. In other cases, they can also be used for convenience. Therefore, we should use named result parameters sparingly when there’s a clear benefit.

 [Source code :simple-github:](https://github.com/teivah/100-go-mistakes/tree/master/src/06-functions-methods/43-named-result-parameters/main.go)

### Unintended side effects with named result parameters (#44)

???+ info "TL;DR"

    See [#43](#never-using-named-result-parameters-43).

We mentioned why named result parameters can be useful in some situations. But as these result parameters are initialized to their zero value, using them can sometimes lead to subtle bugs if we’re not careful enough. For example, can you spot what’s wrong with this code?

```go
func (l loc) getCoordinates(ctx context.Context, address string) (
    lat, lng float32, err error) {
    isValid := l.validateAddress(address) (1)
    if !isValid {
        return 0, 0, errors.New("invalid address")
    }

    if ctx.Err() != nil { (2)
        return 0, 0, err
    }

    // Get and return coordinates
}
```

The error might not be obvious at first glance. Here, the error returned in the `if ctx.Err() != nil` scope is `err`. But we haven’t assigned any value to the `err` variable. It’s still assigned to the zero value of an `error` type: `nil`. Hence, this code will always return a nil error.


When using named result parameters, we must recall that each parameter is initialized to its zero value. As we have seen in this section, this can lead to subtle bugs that aren’t always straightforward to spot while reading code. Therefore, let’s remain cautious when using named result parameters, to avoid potential side effects.

 [Source code :simple-github:](https://github.com/teivah/100-go-mistakes/tree/master/src/06-functions-methods/44-side-effects-named-result-parameters/main.go)

### Returning a nil receiver (#45)

???+ info "TL;DR"

    When returning an interface, be cautious about returning not a nil pointer but an explicit nil value. Otherwise, unintended consequences may result because the caller will receive a non-nil value.

<!-- TODO -->

 [Source code :simple-github:](https://github.com/teivah/100-go-mistakes/tree/master/src/06-functions-methods/45-nil-receiver/main.go)

### Using a filename as a function input (#46)

???+ info "TL;DR"

    Designing functions to receive `io.Reader` types instead of filenames improves the reusability of a function and makes testing easier.

Accepting a filename as a function input to read from a file should, in most cases, be considered a code smell (except in specific functions such as `os.Open`). Indeed, it makes unit tests more complex because we may have to create multiple files. It also reduces the reusability of a function (although not all functions are meant to be reused). Using the `io.Reader` interface abstracts the data source. Regardless of whether the input is a file, a string, an HTTP request, or a gRPC request, the implementation can be reused and easily tested.

 [Source code :simple-github:](https://github.com/teivah/100-go-mistakes/tree/master/src/06-functions-methods/46-function-input/)

### Ignoring how `defer` arguments and receivers are evaluated (argument evaluation, pointer, and value receivers) (#47)

???+ info "TL;DR"

    Passing a pointer to a `defer` function and wrapping a call inside a closure are two possible solutions to overcome the immediate evaluation of arguments and receivers.

In a `defer` function the arguments are evaluated right away, not once the surrounding function returns. For example, in this code, we always call `notify` and `incrementCounter` with the same status: an empty string.

```go
const (
    StatusSuccess  = "success"
    StatusErrorFoo = "error_foo"
    StatusErrorBar = "error_bar"
)

func f() error {
    var status string
    defer notify(status)
    defer incrementCounter(status)

    if err := foo(); err != nil {
        status = StatusErrorFoo
        return err
    }

    if err := bar(); err != nil {
        status = StatusErrorBar
        return err
    }

    status = StatusSuccess <5>
    return nil
}
```

Indeed, we call `notify(status)` and `incrementCounter(status)` as `defer` functions. Therefore, Go will delay these calls to be executed once `f` returns with the current value of status at the stage we used defer, hence passing an empty string.

Two leading options if we want to keep using `defer`.

The first solution is to pass a string pointer:

```go
func f() error {
    var status string
    defer notify(&status) 
    defer incrementCounter(&status)

    // The rest of the function unchanged
    if err := foo(); err != nil {
        status = StatusErrorFoo
        return err
    }

    if err := bar(); err != nil {
        status = StatusErrorBar
        return err
    }

    status = StatusSuccess
    return nil
}
```

Using `defer` evaluates the arguments right away: here, the address of status. Yes, status itself is modified throughout the function, but its address remains constant, regardless of the assignments. Hence, if `notify` or `incrementCounter` uses the value referenced by the string pointer, it will work as expected. But this solution requires changing the signature of the two functions, which may not always be possible.

There’s another solution: calling a closure (an anonymous function value that references variables from outside its body) as a `defer` statement:

```go
func f() error {
    var status string
    defer func() {
        notify(status)
        incrementCounter(status)
    }()

    // The rest of the function unchanged
}
```

Here, we wrap the calls to both `notify` and `incrementCounter` within a closure. This closure references the status variable from outside its body. Therefore, `status` is evaluated once the closure is executed, not when we call `defer`. This solution also works and doesn’t require `notify` and `incrementCounter` to change their signature.

Let's also note this behavior applies with method receiver: the receiver is evaluated immediately.

 [Source code :simple-github:](https://github.com/teivah/100-go-mistakes/tree/master/src/06-functions-methods/47-defer-evaluation/)

## Error Management

### Panicking (#48)

???+ info "TL;DR"

    Using `panic` is an option to deal with errors in Go. However, it should only be used sparingly in unrecoverable conditions: for example, to signal a programmer error or when you fail to load a mandatory dependency.

In Go, panic is a built-in function that stops the ordinary flow:

```go
func main() {
    fmt.Println("a")
    panic("foo")
    fmt.Println("b")
}
```

This code prints a and then stops before printing b:

```
a
panic: foo

goroutine 1 [running]:
main.main()
        main.go:7 +0xb3
```

Panicking in Go should be used sparingly. There are two prominent cases, one to signal a programmer error (e.g., [`sql.Register`](https://cs.opensource.google/go/go/+/refs/tags/go1.20.7:src/database/sql/sql.go;l=44) that panics if the driver is `nil` or has already been register) and another where our application fails to create a mandatory dependency. Hence, exceptional conditions that lead us to stop the application. In most other cases, error management should be done with a function that returns a proper error type as the last return argument.

 [Source code :simple-github:](https://github.com/teivah/100-go-mistakes/tree/master/src/07-error-management/48-panic/main.go)

### Ignoring when to wrap an error (#49)

???+ info "TL;DR"

    Wrapping an error allows you to mark an error and/or provide additional context. However, error wrapping creates potential coupling as it makes the source error available for the caller. If you want to prevent that, don’t use error wrapping.

Since Go 1.13, the %w directive allows us to wrap errors conveniently. Error wrapping is about wrapping or packing an error inside a wrapper container that also makes the source error available. In general, the two main use cases for error wrapping are the following:

* Adding additional context to an error
* Marking an error as a specific error

When handling an error, we can decide to wrap it. Wrapping is about adding additional context to an error and/or marking an error as a specific type. If we need to mark an error, we should create a custom error type. However, if we just want to add extra context, we should use fmt.Errorf with the %w directive as it doesn’t require creating a new error type. Yet, error wrapping creates potential coupling as it makes the source error available for the caller. If we want to prevent it, we shouldn’t use error wrapping but error transformation, for example, using fmt.Errorf with the %v directive.

 [Source code :simple-github:](https://github.com/teivah/100-go-mistakes/tree/master/src/07-error-management/49-error-wrapping/main.go)

### Comparing an error type inaccurately (#50)

???+ info "TL;DR"

    If you use Go 1.13 error wrapping with the `%w` directive and `fmt.Errorf`, comparing an error against a type has to be done using `errors.As`. Otherwise, if the returned error you want to check is wrapped, it will fail the checks.

<!-- TODO -->

 [Source code :simple-github:](https://github.com/teivah/100-go-mistakes/tree/master/src/07-error-management/50-compare-error-type/main.go)

### Comparing an error value inaccurately (#51)

???+ info "TL;DR"

    If you use Go 1.13 error wrapping with the `%w` directive and `fmt.Errorf`, comparing an error against or a value has to be done using `errors.As`. Otherwise, if the returned error you want to check is wrapped, it will fail the checks.

A sentinel error is an error defined as a global variable:

```go
import "errors"

var ErrFoo = errors.New("foo")
```

In general, the convention is to start with `Err` followed by the error type: here, `ErrFoo`. A sentinel error conveys an _expected_ error, an error that clients will expect to check. As general guidelines:

* Expected errors should be designed as error values (sentinel errors): `var ErrFoo = errors.New("foo")`.
* Unexpected errors should be designed as error types: `type BarError struct { ... }`, with `BarError` implementing the `error` interface.

If we use error wrapping in our application with the `%w` directive and `fmt.Errorf`, checking an error against a specific value should be done using `errors.Is` instead of `==`. Thus, even if the sentinel error is wrapped, `errors.Is` can recursively unwrap it and compare each error in the chain against the provided value.

 [Source code :simple-github:](https://github.com/teivah/100-go-mistakes/tree/master/src/07-error-management/51-comparing-error-value/main.go)

### Handling an error twice (#52)

???+ info "TL;DR"

    In most situations, an error should be handled only once. Logging an error is handling an error. Therefore, you have to choose between logging or returning an error. In many cases, error wrapping is the solution as it allows you to provide additional context to an error and return the source error.

Handling an error multiple times is a mistake made frequently by developers, not specifically in Go. This can cause situations where the same error is logged multiple times make debugging harder.

Let's remind us that handling an error should be done only once. Logging an error is handling an error. Hence, we should either log or return an error. By doing this, we simplify our code and gain better insights into the error situation. Using error wrapping is the most convenient approach as it allows us to propagate the source error and add context to an error.

 [Source code :simple-github:](https://github.com/teivah/100-go-mistakes/tree/master/src/07-error-management/52-handling-error-twice/main.go)

### Not handling an error (#53)

???+ info "TL;DR"

    Ignoring an error, whether during a function call or in a `defer` function, should be done explicitly using the blank identifier. Otherwise, future readers may be confused about whether it was intentional or a miss.

 [Source code :simple-github:](https://github.com/teivah/100-go-mistakes/tree/master/src/07-error-management/53-not-handling-error/main.go)

### Not handling `defer` errors (#54)

???+ info "TL;DR"

    In many cases, you shouldn’t ignore an error returned by a `defer` function. Either handle it directly or propagate it to the caller, depending on the context. If you want to ignore it, use the blank identifier.

Consider the following code:

```go
func f() {
  // ...
  notify() // Error handling is omitted
}

func notify() error {
  // ...
}
```

From a maintainability perspective, the code can lead to some issues. Let’s consider a new reader looking at it. This reader notices that notify returns an error but that the error isn’t handled by the parent function. How can they guess whether or not handling the error was intentional? How can they know whether the previous developer forgot to handle it or did it purposely?

For these reasons, when we want to ignore an error, there's only one way to do it, using the blank identifier (`_`):

```go
_ = notify
```

In terms of compilation and run time, this approach doesn’t change anything compared to the first piece of code. But this new version makes explicit that we aren’t interested in the error. Also, we can add a comment that indicates the rationale for why an error is ignored:

```go
// At-most once delivery.
// Hence, it's accepted to miss some of them in case of errors.
_ = notify()
```

 [Source code :simple-github:](https://github.com/teivah/100-go-mistakes/tree/master/src/07-error-management/54-defer-errors/main.go)

## Concurrency: Foundations

### Mixing up concurrency and parallelism (#55)

???+ info "TL;DR"

    Understanding the fundamental differences between concurrency and parallelism is a cornerstone of the Go developer’s knowledge. Concurrency is about structure, whereas parallelism is about execution.

Concurrency and parallelism are not the same:

* Concurrency is about structure. We can change a sequential implementation into a concurrent one by introducing different steps that separate concurrent goroutines can tackle.
* Meanwhile, parallelism is about execution. We can use parallism at the steps level by adding more parallel goroutines.

In summary, concurrency provides a structure to solve a problem with parts that may be parallelized. Therefore, _concurrency enables parallelism_.

<!-- TODO Include Rob Pike's talk link-->

### [Thinking concurrency is always faster](https://teivah.medium.com/concurrency-isnt-always-faster-in-go-de325168907c) (#56)

???+ info "TL;DR"

    To be a proficient developer, you must acknowledge that concurrency isn’t always faster. Solutions involving parallelization of minimal workloads may not necessarily be faster than a sequential implementation. Benchmarking sequential versus concurrent solutions should be the way to validate assumptions.

<<<<<<< HEAD
<!-- TODO Include link to post-->

 [Source code](https://github.com/teivah/100-go-mistakes/tree/master/src/08-concurrency-foundations/56-faster/)
=======
 [Source code :simple-github:](https://github.com/teivah/100-go-mistakes/tree/master/src/08-concurrency-foundations/56-faster/)
>>>>>>> 027773e8

### Being puzzled about when to use channels or mutexes (#57)

???+ info "TL;DR"

    Being aware of goroutine interactions can also be helpful when deciding between channels and mutexes. In general, parallel goroutines require synchronization and hence mutexes. Conversely, concurrent goroutines generally require coordination and orchestration and hence channels.

Given a concurrency problem, it may not always be clear whether we can implement a
solution using channels or mutexes. Because Go promotes sharing memory by communication, one mistake could be to always force the use of channels, regardless of
the use case. However, we should see the two options as complementary. 

When should we use channels or mutexes? We will use the example in the next figure as a backbone. Our example has three different goroutines with specific relationships:

* G1 and G2 are parallel goroutines. They may be two goroutines executing the same function that keeps receiving messages from a channel, or perhaps two goroutines executing the same HTTP handler at the same time.
* On the other hand, G1 and G3 are concurrent goroutines, as are G2 and G3. All the goroutines are part of an overall concurrent structure, but G1 and G2 perform the first step, whereas G3 does the next step.

<!-- TODO Include figure-->

In general, parallel goroutines have to _synchronize_: for example, when they need to access or mutate a shared resource such as a slice. Synchronization is enforced with mutexes but not with any channel types (not with buffered channels). Hence, in general, synchronization between parallel goroutines should be achieved via mutexes.

Conversely, in general, concurrent goroutines have to _coordinate and orchestrate_. For example, if G3 needs to aggregate results from both G1 and G2, G1 and G2 need to signal to G3 that a new intermediate result is available. This coordination falls under the scope of communication—therefore, channels.

Regarding concurrent goroutines, there’s also the case where we want to transfer the ownership of a resource from one step (G1 and G2) to another (G3); for example, if G1 and G2 are enriching a shared resource and at some point, we consider this job as complete. Here, we should use channels to signal that a specific resource is ready and handle the ownership transfer.

Mutexes and channels have different semantics. Whenever we want to share a state or access a shared resource, mutexes ensure exclusive access to this resource. Conversely, channels are a mechanic for signaling with or without data (`chan struct{}` or not). Coordination or ownership transfer should be achieved via channels. It’s important to know whether goroutines are parallel or concurrent because, in general, we need mutexes for parallel goroutines and channels for concurrent ones.

### Not understanding race problems (data races vs. race conditions and the Go memory model) (#58)

???+ info "TL;DR"

    Being proficient in concurrency also means understanding that data races and race conditions are different concepts. Data races occur when multiple goroutines simultaneously access the same memory location and at least one of them is writing. Meanwhile, being data-race-free doesn’t necessarily mean deterministic execution. When a behavior depends on the sequence or the timing of events that can’t be controlled, this is a race condition.

Race problems can be among the hardest and most insidious bugs a programmer can face. As Go developers, we must understand crucial aspects such as data races and race conditions, their possible impacts, and how to avoid them.

#### Data Race

A data race occurs when two or more goroutines simultaneously access the same memory location and at least one is writing. In this case, the result can be hazardous. Even worse, in some situations, the memory location may end up holding a value containing a meaningless combination of bits.

We can prevent a data race from happening using different techniques. For example: 

* Using the `sync/atomic` package
* In synchronizing the two goroutines with an ad how data structure like a mutex
* Using channels to make the two goroutines communicating to ensure that a variable is updated by only one goroutine at a time

#### Race Condition

Depending on the operation we want to perform, does a data-race-free application necessarily mean a deterministic result? Not necessarily.

A race condition occurs when the behavior depends on the sequence or the timing of events that can’t be controlled. Here, the timing of events is the goroutines’ execution order.

In summary, when we work in concurrent applications, it’s essential to understand that a data race is different from a race condition. A data race occurs when multiple goroutines simultaneously access the same memory location and at least one of them is writing. A data race means unexpected behavior. However, a data-race-free application doesn’t necessarily mean deterministic results. An application can be free of data races but still have behavior that depends on uncontrolled events (such as goroutine execution, how fast a message is published to a channel, or how long a call to a database lasts); this is a race condition. Understanding both concepts is crucial to becoming proficient in designing concurrent applications.

 [Source code :simple-github:](https://github.com/teivah/100-go-mistakes/tree/master/src/08-concurrency-foundations/58-races/)

### Not understanding the concurrency impacts of a workload type (#59)

???+ info "TL;DR"

    When creating a certain number of goroutines, consider the workload type. Creating CPU-bound goroutines means bounding this number close to the `GOMAXPROCS` variable (based by default on the number of CPU cores on the host). Creating I/O-bound goroutines depends on other factors, such as the external system.

<<<<<<< HEAD
In programming, the execution time of a workload is limited by one of the following:

* The speed of the CPU—For example, running a merge sort algorithm. The workload is called CPU-bound.
* The speed of I/O—For example, making a REST call or a database query. The workload is called I/O-bound.
* The amount of available memory—The workload is called memory-bound.

???+ note

    The last is the rarest nowadays, given that memory has become very cheap in recent decades. Hence, this section focuses on the two first workload types: CPU- and I/O-bound.

If the workload executed by the workers is I/O-bound, the value mainly depends on the external system. Conversely, if the workload is CPU-bound, the optimal number of goroutines is close to the number of available CPU cores (a best practice can be to use `runtime.GOMAXPROCS`). Knowing the workload type (I/O or CPU) is crucial when designing concurrent applications.


 [Source code](https://github.com/teivah/100-go-mistakes/tree/master/src/08-concurrency-foundations/59-workload-type/main.go)
=======
 [Source code :simple-github:](https://github.com/teivah/100-go-mistakes/tree/master/src/08-concurrency-foundations/59-workload-type/main.go)
>>>>>>> 027773e8

### Misunderstanding Go contexts (#60)

???+ info "TL;DR"

    Go contexts are also one of the cornerstones of concurrency in Go. A context allows you to carry a deadline, a cancellation signal, and/or a list of keys-values.

<<<<<<< HEAD
!!! quote "https://pkg.go.dev/context"

    A Context carries a deadline, a cancellation signal, and other values across API boundaries.

#### Deadline

A deadline refers to a specific point in time determined with one of the following:

* A `time.Duration` from now (for example, in 250 ms)
* A `time.Time` (for example, 2023-02-07 00:00:00 UTC)

The semantics of a deadline convey that an ongoing activity should be stopped if this deadline is met. An activity is, for example, an I/O request or a goroutine waiting to receive a message from a channel.

#### Cancellation signals

Another use case for Go contexts is to carry a cancellation signal. Let’s imagine that we want to create an application that calls `CreateFileWatcher(ctx context.Context, filename string)` within another goroutine. This function creates a specific file watcher that keeps reading from a file and catches updates. When the provided context expires or is canceled, this function handles it to close the file descriptor.

#### Context values

The last use case for Go contexts is to carry a key-value list. What’s the point of having a context carrying a key-value list? Because Go contexts are generic and mainstream, there are infinite use cases.

For example, if we use tracing, we may want different subfunctions to share the same correlation ID. Some developers may consider this ID too invasive to be part of the function signature. In this regard, we could also decide to include it as part of the provided context.

#### Catching a context cancellation

The `context.Context` type exports a `Done` method that returns a receive-only notification channel: `<-chan struct{}`. This channel is closed when the work associated with the context should be canceled. For example,

* The Done channel related to a context created with `context.WithCancel` is closed when the cancel function is called.
* The Done channel related to a context created with `context.WithDeadline` is closed when the deadline has expired.

One thing to note is that the internal channel should be closed when a context is canceled or has met a deadline, instead of when it receives a specific value, because the closure of a channel is the only channel action that all the consumer goroutines will receive. This way, all the consumers will be notified once a context is canceled or a deadline is reached.

In summary, to be a proficient Go developer, we have to understand what a context is and how to use it. In general, a function that users wait for should take a context, as doing so allows upstream callers to decide when calling this function should be aborted. 

 [Source code](https://github.com/teivah/100-go-mistakes/tree/master/src/08-concurrency-foundations/60-contexts/main.go)
=======
 [Source code :simple-github:](https://github.com/teivah/100-go-mistakes/tree/master/src/08-concurrency-foundations/60-contexts/main.go)
>>>>>>> 027773e8

## Concurrency: Practice

### Propagating an inappropriate context (#61)

???+ info "TL;DR"

    Understanding the conditions when a context can be canceled should matter when propagating it: for example, an HTTP handler canceling the context when the response has been sent.

<<<<<<< HEAD
In many situations, it is recommended to propagate Go contexts. However, context propagation can sometimes lead to subtle bugs, preventing subfunctions from being correctly executed.

Let’s consider the following example. We expose an HTTP handler that performs some tasks and returns a response. But just before returning the response, we also want to send it to a Kafka topic. We don’t want to penalize the HTTP consumer latency-wise, so we want the publish action to be handled asynchronously within a new goroutine. We assume that we have at our disposal a `publish` function that accepts a context so the action of publishing a message can be interrupted if the context is canceled, for example. Here is a possible implementation:

```go
func handler(w http.ResponseWriter, r *http.Request) {
    response, err := doSomeTask(r.Context(), r)
    if err != nil {
        http.Error(w, err.Error(), http.StatusInternalServerError)
    return
    }
    go func() {
        err := publish(r.Context(), response)
        // Do something with err
    }()
    writeResponse(response)
}
```

What’s wrong with this piece of code? We have to know that the context attached to an HTTP request can cancel in different conditions:

* When the client’s connection closes
* In the case of an HTTP/2 request, when the request is canceled
* When the response has been written back to the client

In the first two cases, we probably handle things correctly. For example, if we get a response from doSomeTask but the client has closed the connection, it’s probably OK to call publish with a context already canceled so the message isn’t published. But what about the last case?

When the response has been written to the client, the context associated with the request will be canceled. Therefore, we are facing a race condition:

* If the response is written after the Kafka publication, we both return a response and publish a message successfully
* However, if the response is written before or during the Kafka publication, the message shouldn’t be published.

In the latter case, calling publish will return an error because we returned the HTTP response quickly.

In summary, propagating a context should be done cautiously.

 [Source code](https://github.com/teivah/100-go-mistakes/tree/master/src/09-concurrency-practice/61-inappropriate-context/main.go)
=======
 [Source code :simple-github:](https://github.com/teivah/100-go-mistakes/tree/master/src/09-concurrency-practice/61-inappropriate-context/main.go)
>>>>>>> 027773e8

### Starting a goroutine without knowing when to stop it (#62)

???+ info "TL;DR"

    Avoiding leaks means being mindful that whenever a goroutine is started, you should have a plan to stop it eventually.

<<<<<<< HEAD
Goroutines are easy and cheap to start—so easy and cheap that we may not necessarily have a plan for when to stop a new goroutine, which can lead to leaks. Not knowing when to stop a goroutine is a design issue and a common concurrency mistake in Go.

Let’s discuss a concrete example. We will design an application that needs to watch some external configuration (for example, using a database connection). Here’s a first implementation:

```go
func main() {
    newWatcher()
    // Run the application
}

type watcher struct { /* Some resources */ }

func newWatcher() {
    w := watcher{}
    go w.watch() // Creates a goroutine that watches some external configuration
}
```

The problem with this code is that when the main goroutine exits (perhaps because of an OS signal or because it has a finite workload), the application is stopped. Hence, the resources created by watcher aren’t closed gracefully. How can we prevent this from happening?

One option could be to pass to newWatcher a context that will be canceled when main returns:

```go
func main() {
    ctx, cancel := context.WithCancel(context.Background())
    defer cancel()
    newWatcher(ctx)
    // Run the application
}

func newWatcher(ctx context.Context) {
    w := watcher{}
    go w.watch(ctx)
}
```

We propagate the context created to the watch method. When the context is canceled, the watcher struct should close its resources. However, can we guarantee that watch will have time to do so? Absolutely not—and that’s a design flaw.

 The problem is that we used signaling to convey that a goroutine had to be stopped. We didn’t block the parent goroutine until the resources had been closed.  Let’s make sure we do:

```go
func main() {
    w := newWatcher()
    defer w.close()
    // Run the application
}

func newWatcher() watcher {
    w := watcher{}
    go w.watch()
    return w
}

func (w watcher) close() {
    // Close the resources
}
```

Instead of signaling `watcher` that it’s time to close its resources, we now call this `close` method, using `defer` to guarantee that the resources are closed before the application exits.

In summary, let’s be mindful that a goroutine is a resource like any other that must eventually be closed to free memory or other resources. Starting a goroutine without knowing when to stop it is a design issue. Whenever a goroutine is started, we should have a clear plan about when it will stop. Last but not least, if a goroutine creates resources and its lifetime is bound to the lifetime of the application, it’s probably safer to wait for this goroutine to complete before exiting the application. This way, we can ensure that the resources can be freed.

 [Source code](https://github.com/teivah/100-go-mistakes/tree/master/src/09-concurrency-practice/62-starting-goroutine/)
=======
 [Source code :simple-github:](https://github.com/teivah/100-go-mistakes/tree/master/src/09-concurrency-practice/62-starting-goroutine/)
>>>>>>> 027773e8

### Not being careful with goroutines and loop variables (#63)

???+ info "TL;DR"

    To avoid bugs with goroutines and loop variables, create local variables or call functions instead of closures.

 [Source code :simple-github:](https://github.com/teivah/100-go-mistakes/tree/master/src/09-concurrency-practice/63-goroutines-loop-variables/main.go)

### Expecting a deterministic behavior using select and channels (#64)

???+ info "TL;DR"

    Understanding that `select` with multiple channels chooses the case randomly if multiple options are possible prevents making wrong assumptions that can lead to subtle concurrency bugs.

 [Source code :simple-github:](https://github.com/teivah/100-go-mistakes/tree/master/src/09-concurrency-practice/64-select-behavior/main.go)

### Not using notification channels (#65)

???+ info "TL;DR"

    Send notifications using a `chan struct{}` type.

### Not using nil channels (#66)

???+ info "TL;DR"

    Using nil channels should be part of your concurrency toolset because it allows you to _remove_ cases from `select` statements, for example.

 [Source code :simple-github:](https://github.com/teivah/100-go-mistakes/tree/master/src/09-concurrency-practice/66-nil-channels/main.go)

### Being puzzled about channel size (#67)

???+ info "TL;DR"

    Carefully decide on the right channel type to use, given a problem. Only unbuffered channels provide strong synchronization guarantees.

You should have a good reason to specify a channel size other than one for buffered channels.

### Forgetting about possible side effects with string formatting (etcd data race example and deadlock) (#68)

???+ info "TL;DR"

    Being aware that string formatting may lead to calling existing functions means watching out for possible deadlocks and other data races.

 [Source code :simple-github:](https://github.com/teivah/100-go-mistakes/tree/master/src/09-concurrency-practice/68-string-formatting/main.go)

### Creating data races with append (#69)

???+ info "TL;DR"

    Calling `append` isn’t always data-race-free; hence, it shouldn’t be used concurrently on a shared slice.

 [Source code :simple-github:](https://github.com/teivah/100-go-mistakes/tree/master/src/09-concurrency-practice/69-data-race-append/main.go)

### Using mutexes inaccurately with slices and maps (#70)

???+ info "TL;DR"

    Remembering that slices and maps are pointers can prevent common data races.

 [Source code :simple-github:](https://github.com/teivah/100-go-mistakes/tree/master/src/09-concurrency-practice/70-mutex-slices-maps/main.go)

### Misusing `sync.WaitGroup` (#71)

???+ info "TL;DR"

    To accurately use `sync.WaitGroup`, call the `Add` method before spinning up goroutines.

 [Source code :simple-github:](https://github.com/teivah/100-go-mistakes/tree/master/src/09-concurrency-practice/71-wait-group/main.go)

### Forgetting about `sync.Cond` (#72)

???+ info "TL;DR"

    You can send repeated notifications to multiple goroutines with `sync.Cond`.

 [Source code :simple-github:](https://github.com/teivah/100-go-mistakes/tree/master/src/09-concurrency-practice/72-cond/main.go)

### Not using `errgroup` (#73)

???+ info "TL;DR"

    You can synchronize a group of goroutines and handle errors and contexts with the `errgroup` package.

 [Source code :simple-github:](https://github.com/teivah/100-go-mistakes/tree/master/src/09-concurrency-practice/73-errgroup/main.go)

### Copying a `sync` type (#74)

???+ info "TL;DR"

    `sync` types shouldn’t be copied.

 [Source code :simple-github:](https://github.com/teivah/100-go-mistakes/tree/master/src/09-concurrency-practice/74-copying-sync/main.go)

## Standard Library

### Providing a wrong time duration (#75)

???+ info "TL;DR"

    Remain cautious with functions accepting a `time.Duration`. Even though passing an integer is allowed, strive to use the time API to prevent any possible confusion.

 [Source code :simple-github:](https://github.com/teivah/100-go-mistakes/tree/master/src/10-standard-lib/75-wrong-time-duration/main.go)

### `time.After` and memory leaks (#76)

???+ info "TL;DR"

    Avoiding calls to `time.After` in repeated functions (such as loops or HTTP handlers) can avoid peak memory consumption. The resources created by `time.After` are released only when the timer expires.

 [Source code :simple-github:](https://github.com/teivah/100-go-mistakes/tree/master/src/10-standard-lib/76-time-after/main.go)

### JSON handling common mistakes (#77)

* Unexpected behavior because of type embedding

  Be careful about using embedded fields in Go structs. Doing so may lead to sneaky bugs like an embedded time.Time field implementing the `json.Marshaler` interface, hence overriding the default marshaling behavior.

 [Source code :simple-github:](https://github.com/teivah/100-go-mistakes/tree/master/src/10-standard-lib/77-json-handling/type-embedding/main.go)

* JSON and the monotonic clock

  When comparing two `time.Time` structs, recall that `time.Time` contains both a wall clock and a monotonic clock, and the comparison using the == operator is done on both clocks.

 [Source code :simple-github:](https://github.com/teivah/100-go-mistakes/tree/master/src/10-standard-lib/77-json-handling/monotonic-clock/main.go)

* Map of `any`

  To avoid wrong assumptions when you provide a map while unmarshaling JSON data, remember that numerics are converted to `float64` by default.

 [Source code :simple-github:](https://github.com/teivah/100-go-mistakes/tree/master/src/10-standard-lib/77-json-handling/map-any/main.go)

### Common SQL mistakes (#78)

* Forgetting that `sql.Open` doesn't necessarily establish connections to a database

  Call the `Ping` or `PingContext` method if you need to test your configuration and make sure a database is reachable.

 [Source code :simple-github:](https://github.com/teivah/100-go-mistakes/tree/master/src/10-standard-lib/78-sql/sql-open)

* Forgetting about connections pooling

  Configure the database connection parameters for production-grade applications.

* Not using prepared statements

  Using SQL prepared statements makes queries more efficient and more secure.

 [Source code :simple-github:](https://github.com/teivah/100-go-mistakes/tree/master/src/10-standard-lib/78-sql/prepared-statements)

* Mishandling null values

  Deal with nullable columns in tables using pointers or `sql.NullXXX` types.

 [Source code :simple-github:](https://github.com/teivah/100-go-mistakes/tree/master/src/10-standard-lib/78-sql/null-values/main.go)

* Not handling rows iteration errors

  Call the `Err` method of `sql.Rows` after row iterations to ensure that you haven’t missed an error while preparing the next row.

 [Source code :simple-github:](https://github.com/teivah/100-go-mistakes/tree/master/src/10-standard-lib/78-sql/rows-iterations-errors)

### Not closing transient resources (HTTP body, `sql.Rows`, and `os.File`) (#79)

???+ info "TL;DR"

    Eventually close all structs implementing `io.Closer` to avoid possible leaks.

 [Source code :simple-github:](https://github.com/teivah/100-go-mistakes/tree/master/src/10-standard-lib/79-closing-resources/)

### Forgetting the return statement after replying to an HTTP request (#80)

???+ info "TL;DR"

    To avoid unexpected behaviors in HTTP handler implementations, make sure you don’t miss the `return` statement if you want a handler to stop after `http.Error`.

 [Source code :simple-github:](https://github.com/teivah/100-go-mistakes/tree/master/src/10-standard-lib/80-http-return/main.go)

### Using the default HTTP client and server (#81)

???+ info "TL;DR"

    For production-grade applications, don’t use the default HTTP client and server implementations. These implementations are missing timeouts and behaviors that should be mandatory in production.

 [Source code :simple-github:](https://github.com/teivah/100-go-mistakes/tree/master/src/10-standard-lib/81-default-http-client-server/)

## Testing

### Not categorizing tests (build tags, environment variables, and short mode) (#82)

???+ info "TL;DR"

    Categorizing tests using build flags, environment variables, or short mode makes the testing process more efficient. You can create test categories using build flags or environment variables (for example, unit versus integration tests) and differentiate short from long-running tests to decide which kinds of tests to execute.

 [Source code :simple-github:](https://github.com/teivah/100-go-mistakes/tree/master/src/11-testing/82-categorizing-tests/)

### Not enabling the race flag (#83)

???+ info "TL;DR"

    Enabling the `-race` flag is highly recommended when writing concurrent applications. Doing so allows you to catch potential data races that can lead to software bugs.

### Not using test execution modes (parallel and shuffle) (#84)

???+ info "TL;DR"

    Using the `-parallel` flag is an efficient way to speed up tests, especially long-running ones. Use the `-shuffle` flag to help ensure that a test suite doesn’t rely on wrong assumptions that could hide bugs.

### Not using table-driven tests (#85)

???+ info "TL;DR"

    Table-driven tests are an efficient way to group a set of similar tests to prevent code duplication and make future updates easier to handle.

 [Source code :simple-github:](https://github.com/teivah/100-go-mistakes/tree/master/src/11-testing/85-table-driven-tests/main_test.go)

### Sleeping in unit tests (#86)

???+ info "TL;DR"

    Avoid sleeps using synchronization to make a test less flaky and more robust. If synchronization isn’t possible, consider a retry approach.

 [Source code :simple-github:](https://github.com/teivah/100-go-mistakes/tree/master/src/11-testing/86-sleeping/main_test.go)

### Not dealing with the time API efficiently (#87)

???+ info "TL;DR"

    Understanding how to deal with functions using the time API is another way to make a test less flaky. You can use standard techniques such as handling the time as part of a hidden dependency or asking clients to provide it.

 [Source code :simple-github:](https://github.com/teivah/100-go-mistakes/tree/master/src/11-testing/87-time-api/)

### Not using testing utility packages (`httptest` and `iotest`) (#88)

* The `httptest` package is helpful for dealing with HTTP applications. It provides a set of utilities to test both clients and servers.

 [Source code :simple-github:](https://github.com/teivah/100-go-mistakes/tree/master/src/11-testing/88-utility-package/httptest/main_test.go)

* The `iotest` package helps write io.Reader and test that an application is tolerant to errors.

 [Source code :simple-github:](https://github.com/teivah/100-go-mistakes/tree/master/src/11-testing/88-utility-package/iotest/main_test.go)

### Writing inaccurate benchmarks (#89)

???+ info "TL;DR"

    Regarding benchmarks:

    * Use time methods to preserve the accuracy of a benchmark.
    * Increasing benchtime or using tools such as benchstat can be helpful when dealing with micro-benchmarks.
    * Be careful with the results of a micro-benchmark if the system that ends up running the application is different from the one running the micro-bench- mark.
    * Make sure the function under test leads to a side effect, to prevent compiler optimizations from fooling you about the benchmark results.
    * To prevent the observer effect, force a benchmark to re-create the data used by a CPU-bound function.

Read the full section [here](89-benchmarks.md).

 [Source code :simple-github:](https://github.com/teivah/100-go-mistakes/tree/master/src/11-testing/89-benchmark/)

### Not exploring all the Go testing features (#90)

* Code coverage

  Use code coverage with the `-coverprofile` flag to quickly see which part of the code needs more attention.

* Testing from a different package

  Place unit tests in a different package to enforce writing tests that focus on an exposed behavior, not internals.

 [Source code :simple-github:](https://github.com/teivah/100-go-mistakes/tree/master/src/11-testing/90-testing-features/different-package/main_test.go)

* Utility functions

  Handling errors using the `*testing.T` variable instead of the classic `if err != nil` makes code shorter and easier to read.

 [Source code :simple-github:](https://github.com/teivah/100-go-mistakes/tree/master/src/11-testing/90-testing-features/utility-function/main_test.go)

* Setup and teardown

  You can use setup and teardown functions to configure a complex environment, such as in the case of integration tests.

 [Source code :simple-github:](https://github.com/teivah/100-go-mistakes/tree/master/src/11-testing/90-testing-features/setup-teardown/main_test.go)

### Not using fuzzing (community mistake)

???+ info "TL;DR"

    Fuzzing is an efficient strategy to detect random, unexpected, or malformed inputs to complex functions and methods in order to discover vulnerabilities, bugs, or even potential crashes.

Credits: [@jeromedoucet](https://github.com/jeromedoucet)

## Optimizations

### Not understanding CPU caches (#91)

* CPU architecture

  Understanding how to use CPU caches is important for optimizing CPU-bound applications because the L1 cache is about 50 to 100 times faster than the main memory.

* Cache line

  Being conscious of the cache line concept is critical to understanding how to organize data in data-intensive applications. A CPU doesn’t fetch memory word by word; instead, it usually copies a memory block to a 64-byte cache line. To get the most out of each individual cache line, enforce spatial locality.

 [Source code :simple-github:](https://github.com/teivah/100-go-mistakes/tree/master/src/12-optimizations/91-cpu-caches/cache-line/)

* Slice of structs vs. struct of slices

<!-- TODO -->

 [Source code :simple-github:](https://github.com/teivah/100-go-mistakes/tree/master/src/12-optimizations/91-cpu-caches/slice-structs/)

* Predictability

  Making code predictable for the CPU can also be an efficient way to optimize certain functions. For example, a unit or constant stride is predictable for the CPU, but a non-unit stride (for example, a linked list) isn’t predictable.

 [Source code :simple-github:](https://github.com/teivah/100-go-mistakes/tree/master/src/12-optimizations/91-cpu-caches/predictability/)

* Cache placement policy

  To avoid a critical stride, hence utilizing only a tiny portion of the cache, be aware that caches are partitioned.

### Writing concurrent code that leads to false sharing (#92)

???+ info "TL;DR"

    Knowing that lower levels of CPU caches aren’t shared across all the cores helps avoid performance-degrading patterns such as false sharing while writing concurrency code. Sharing memory is an illusion.

 [Source code :simple-github:](https://github.com/teivah/100-go-mistakes/tree/master/src/12-optimizations/92-false-sharing/)

### Not taking into account instruction-level parallelism (#93)

???+ info "TL;DR"

    Use instruction-level parallelism (ILP) to optimize specific parts of your code to allow a CPU to execute as many parallel instructions as possible. Identifying data hazards is one of the main steps.

 [Source code :simple-github:](https://github.com/teivah/100-go-mistakes/tree/master/src/12-optimizations/93-instruction-level-parallelism/)

### Not being aware of data alignment (#94)

???+ info "TL;DR"

    You can avoid common mistakes by remembering that in Go, basic types are aligned with their own size. For example, keep in mind that reorganizing the fields of a struct by size in descending order can lead to more compact structs (less memory allocation and potentially a better spatial locality).

 [Source code :simple-github:](https://github.com/teivah/100-go-mistakes/tree/master/src/12-optimizations/94-data-alignment/)

### Not understanding stack vs. heap (#95)

???+ info "TL;DR"

    Understanding the fundamental differences between heap and stack should also be part of your core knowledge when optimizing a Go application. Stack allocations are almost free, whereas heap allocations are slower and rely on the GC to clean the memory.

 [Source code :simple-github:](https://github.com/teivah/100-go-mistakes/tree/master/src/12-optimizations/95-stack-heap/)

### Not knowing how to reduce allocations (API change, compiler optimizations, and `sync.Pool`) (#96)

???+ info "TL;DR"

    Reducing allocations is also an essential aspect of optimizing a Go application. This can be done in different ways, such as designing the API carefully to prevent sharing up, understanding the common Go compiler optimizations, and using `sync.Pool`.

 [Source code :simple-github:](https://github.com/teivah/100-go-mistakes/tree/master/src/12-optimizations/96-reduce-allocations/)

### Not relying on inlining (#97)

???+ info "TL;DR"

    Use the fast-path inlining technique to efficiently reduce the amortized time to call a function.

### Not using Go diagnostics tooling (#98)

???+ info "TL;DR"

    Rely on profiling and the execution tracer to understand how an application performs and the parts to optimize.

Read the full section [here](98-profiling-execution-tracing.md).

### Not understanding how the GC works (#99)

???+ info "TL;DR"

    Understanding how to tune the GC can lead to multiple benefits such as handling sudden load increases more efficiently.

### Not understanding the impacts of running Go in Docker and Kubernetes (#100)

???+ info "TL;DR"

    To help avoid CPU throttling when deployed in Docker and Kubernetes, keep in mind that Go isn’t CFS-aware.<|MERGE_RESOLUTION|>--- conflicted
+++ resolved
@@ -1288,13 +1288,7 @@
 
     To be a proficient developer, you must acknowledge that concurrency isn’t always faster. Solutions involving parallelization of minimal workloads may not necessarily be faster than a sequential implementation. Benchmarking sequential versus concurrent solutions should be the way to validate assumptions.
 
-<<<<<<< HEAD
-<!-- TODO Include link to post-->
-
- [Source code](https://github.com/teivah/100-go-mistakes/tree/master/src/08-concurrency-foundations/56-faster/)
-=======
  [Source code :simple-github:](https://github.com/teivah/100-go-mistakes/tree/master/src/08-concurrency-foundations/56-faster/)
->>>>>>> 027773e8
 
 ### Being puzzled about when to use channels or mutexes (#57)
 
@@ -1355,7 +1349,6 @@
 
     When creating a certain number of goroutines, consider the workload type. Creating CPU-bound goroutines means bounding this number close to the `GOMAXPROCS` variable (based by default on the number of CPU cores on the host). Creating I/O-bound goroutines depends on other factors, such as the external system.
 
-<<<<<<< HEAD
 In programming, the execution time of a workload is limited by one of the following:
 
 * The speed of the CPU—For example, running a merge sort algorithm. The workload is called CPU-bound.
@@ -1368,11 +1361,7 @@
 
 If the workload executed by the workers is I/O-bound, the value mainly depends on the external system. Conversely, if the workload is CPU-bound, the optimal number of goroutines is close to the number of available CPU cores (a best practice can be to use `runtime.GOMAXPROCS`). Knowing the workload type (I/O or CPU) is crucial when designing concurrent applications.
 
-
- [Source code](https://github.com/teivah/100-go-mistakes/tree/master/src/08-concurrency-foundations/59-workload-type/main.go)
-=======
  [Source code :simple-github:](https://github.com/teivah/100-go-mistakes/tree/master/src/08-concurrency-foundations/59-workload-type/main.go)
->>>>>>> 027773e8
 
 ### Misunderstanding Go contexts (#60)
 
@@ -1380,7 +1369,6 @@
 
     Go contexts are also one of the cornerstones of concurrency in Go. A context allows you to carry a deadline, a cancellation signal, and/or a list of keys-values.
 
-<<<<<<< HEAD
 !!! quote "https://pkg.go.dev/context"
 
     A Context carries a deadline, a cancellation signal, and other values across API boundaries.
@@ -1415,10 +1403,7 @@
 
 In summary, to be a proficient Go developer, we have to understand what a context is and how to use it. In general, a function that users wait for should take a context, as doing so allows upstream callers to decide when calling this function should be aborted. 
 
- [Source code](https://github.com/teivah/100-go-mistakes/tree/master/src/08-concurrency-foundations/60-contexts/main.go)
-=======
  [Source code :simple-github:](https://github.com/teivah/100-go-mistakes/tree/master/src/08-concurrency-foundations/60-contexts/main.go)
->>>>>>> 027773e8
 
 ## Concurrency: Practice
 
@@ -1428,7 +1413,6 @@
 
     Understanding the conditions when a context can be canceled should matter when propagating it: for example, an HTTP handler canceling the context when the response has been sent.
 
-<<<<<<< HEAD
 In many situations, it is recommended to propagate Go contexts. However, context propagation can sometimes lead to subtle bugs, preventing subfunctions from being correctly executed.
 
 Let’s consider the following example. We expose an HTTP handler that performs some tasks and returns a response. But just before returning the response, we also want to send it to a Kafka topic. We don’t want to penalize the HTTP consumer latency-wise, so we want the publish action to be handled asynchronously within a new goroutine. We assume that we have at our disposal a `publish` function that accepts a context so the action of publishing a message can be interrupted if the context is canceled, for example. Here is a possible implementation:
@@ -1465,10 +1449,7 @@
 
 In summary, propagating a context should be done cautiously.
 
- [Source code](https://github.com/teivah/100-go-mistakes/tree/master/src/09-concurrency-practice/61-inappropriate-context/main.go)
-=======
  [Source code :simple-github:](https://github.com/teivah/100-go-mistakes/tree/master/src/09-concurrency-practice/61-inappropriate-context/main.go)
->>>>>>> 027773e8
 
 ### Starting a goroutine without knowing when to stop it (#62)
 
@@ -1476,7 +1457,6 @@
 
     Avoiding leaks means being mindful that whenever a goroutine is started, you should have a plan to stop it eventually.
 
-<<<<<<< HEAD
 Goroutines are easy and cheap to start—so easy and cheap that we may not necessarily have a plan for when to stop a new goroutine, which can lead to leaks. Not knowing when to stop a goroutine is a design issue and a common concurrency mistake in Go.
 
 Let’s discuss a concrete example. We will design an application that needs to watch some external configuration (for example, using a database connection). Here’s a first implementation:
@@ -1539,10 +1519,7 @@
 
 In summary, let’s be mindful that a goroutine is a resource like any other that must eventually be closed to free memory or other resources. Starting a goroutine without knowing when to stop it is a design issue. Whenever a goroutine is started, we should have a clear plan about when it will stop. Last but not least, if a goroutine creates resources and its lifetime is bound to the lifetime of the application, it’s probably safer to wait for this goroutine to complete before exiting the application. This way, we can ensure that the resources can be freed.
 
- [Source code](https://github.com/teivah/100-go-mistakes/tree/master/src/09-concurrency-practice/62-starting-goroutine/)
-=======
  [Source code :simple-github:](https://github.com/teivah/100-go-mistakes/tree/master/src/09-concurrency-practice/62-starting-goroutine/)
->>>>>>> 027773e8
 
 ### Not being careful with goroutines and loop variables (#63)
 
